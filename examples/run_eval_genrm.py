--- conflicted
+++ resolved
@@ -308,13 +308,8 @@
     total_rankings = 0
     
     for result in results:
-<<<<<<< HEAD
-        if "predicted_ranking" in result and result["metadata"].get("preference_ranking") is not None:
-            total_rankings += 1
-=======
         total_rankings += 1
         if "predicted_ranking" in result and result["metadata"].get("preference_ranking") is not None:
->>>>>>> b02429f3
             # Convert preference to expected ranking
             true_pref = result["metadata"]["preference_ranking"]
             extracted_pred_rank = result["predicted_ranking"]
