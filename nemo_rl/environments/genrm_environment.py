--- conflicted
+++ resolved
@@ -117,10 +117,7 @@
                 if msg["role"] == "assistant":
                     assistant_response = msg["content"]
                     break
-<<<<<<< HEAD
-=======
-
->>>>>>> b02429f3
+            
             distance = 100
             error_details = []
 
@@ -164,10 +161,6 @@
 
             except Exception as e:
                 print(f"Error processing response: {e}")
-<<<<<<< HEAD
-=======
-                distance = 100
->>>>>>> b02429f3
 
             # Calculate reward (negative distance)
             reward = -distance
