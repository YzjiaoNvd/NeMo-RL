# nemo_rl/environments/genrm_environment.py
import re
import logging
from typing import Any, Optional, TypedDict
import numpy as np
import ray
import torch

from nemo_rl.distributed.batched_data_dict import BatchedDataDict
from nemo_rl.environments.interfaces import (
    EnvironmentInterface,
    EnvironmentReturn,
)

class GenRMEnvironmentMetadata(TypedDict):
    num_responses: int
    helpfulness_1: Optional[int]
    helpfulness_2: Optional[int]
    preference_ranking: Optional[int]


@ray.remote
class GenRMEnvironment(EnvironmentInterface):
    """Generative Reward Model environment for HelpSteer3 dataset."""
    
    def __init__(self, cfg: dict):
        self.cfg = cfg
        logging.basicConfig(level=logging.INFO)
    
    def extract_answer(self, string: str) -> Optional[str]:
        """Extract Answer String from \\boxed expression."""
        # Try to find the last occurrence of \boxed
        idx = string.rfind("\\boxed")
        if idx < 0:
            # Try \fbox as alternative
            idx = string.rfind("\\fbox")
            if idx < 0:
                return None

        # Find the matching braces
        i = idx + 6  # Skip past "\boxed"
        if i >= len(string) or string[i] != '{':
            return None
            
        # Count braces to find the matching closing brace
        brace_count = 0
        start_idx = i
        while i < len(string):
            if string[i] == '{':
                brace_count += 1
            elif string[i] == '}':
                brace_count -= 1
                if brace_count == 0:
                    # Extract content between braces
                    return string[start_idx + 1:i].strip()
            i += 1

<<<<<<< HEAD
        if right_brace_idx is None:
            retval = None
        else:
            retval = string[idx : right_brace_idx + 1]
=======
        return None
>>>>>>> 304bdaf3

    def parse_score_value(self, score_str: str) -> Optional[int]:
        """Parse a score value from a string, handling various formats."""
        if not score_str:
            return None
            
        score_str = score_str.strip()
        
        # Try direct conversion first
        try:
            return int(score_str)
        except ValueError:
            pass
        
        # Try to extract the first number found
        match = re.search(r'(\d+)', score_str)
        if match:
            try:
                return int(match.group(1))
            except ValueError:
                pass
                
        return None

<<<<<<< HEAD

    def distance_abs(self, a: str, b: int) -> int:
=======
    def distance_abs(self, predicted: Any, ground_truth: Any) -> int:
>>>>>>> 304bdaf3
        """Calculate absolute distance between predicted and ground truth."""
        try:
            # Handle None values
            if predicted is None or ground_truth is None:
                return 100
            
            # Convert to integers if they're strings
            if isinstance(predicted, str):
                predicted = self.parse_score_value(predicted)
                if predicted is None:
                    return 100
                    
            if isinstance(ground_truth, str):
                ground_truth = self.parse_score_value(ground_truth)
                if ground_truth is None:
                    return 100
            
            # Calculate distance
            return abs(int(predicted) - int(ground_truth))
        except Exception as e:
            logging.error(f"Error calculating distance: {e}, predicted: {predicted}, ground_truth: {ground_truth}")
            return 100
    
    def step(self, message_log_batch: list[list[dict[str, str]]], metadata: list[GenRMEnvironmentMetadata],) -> EnvironmentReturn:
        """Evaluate GenRM predictions and return rewards."""
        
        rewards = []
        observations = []
        
        for conversation, meta in zip(message_log_batch, metadata):
            # Extract assistant's response
            assistant_response = ""
            for msg in conversation:
                if msg["role"] == "assistant":
                    assistant_response = msg["content"]
                    break


            distance = 0
            error_details = []
            print(assistant_response)

            try:
<<<<<<< HEAD
                # get individual helpfulness scores
                indidual_scores_paragraph = assistant_response.split("[The Begin of Individual Scores]")[-1].split("[The End of Individual Scores]")[0]
                individual_scores = self.extract_answer(indidual_scores_paragraph).split(",")
                if meta["num_responses"] == 1:
                    gt_individual = meta["helpfulness_1"] 
                    distance = self.distance_abs(individual_scores[0], gt_individual)
                elif meta["num_responses"] == 2:
                    gt_individual_1 = meta.get("helpfulness_1", None)
                    gt_individual_2 = meta.get("helpfulness_2", None)
                    distance = 0
                    if gt_individual_1 is not None and gt_individual_2 is not None:
                        distance = self.distance_abs(individual_scores[0], gt_individual_1) + self.distance_abs(individual_scores[1], gt_individual_2)

                    # get preference ranking score
                    preference_ranking_paragraph = assistant_response.split("[The Begin of Ranking Score]")[-1].split("[The End of Ranking Score]")[0]
                    preference_ranking = self.extract_answer(preference_ranking_paragraph)
                    gt_preference_ranking = meta["preference_ranking"]
                    distance += self.distance_abs(preference_ranking, gt_preference_ranking)

                else:
                    raise ValueError(f"Unsupported number of responses for genrm: {meta['num_responses']}")
=======
                # Check if response contains expected sections
                has_individual_scores = "[The Begin of Individual Scores]" in assistant_response and "[The End of Individual Scores]" in assistant_response
                has_ranking_score = "[The Begin of Ranking Score]" in assistant_response and "[The End of Ranking Score]" in assistant_response
                
                if not has_individual_scores:
                    error_details.append("Missing individual scores section")
                    distance += 50
                else:
                    # Extract individual helpfulness scores
                    individual_scores_section = assistant_response.split("[The Begin of Individual Scores]")[1].split("[The End of Individual Scores]")[0]
                    scores_text = self.extract_answer(individual_scores_section)
                    
                    if scores_text is None:
                        error_details.append("Failed to extract individual scores from boxed format")
                        distance += 50
                    else:
                        # Parse individual scores
                        score_parts = [s.strip() for s in scores_text.split(",")]
                        individual_scores = []
                        
                        for i, score_str in enumerate(score_parts):
                            score = self.parse_score_value(score_str)
                            if score is None:
                                error_details.append(f"Failed to parse score {i+1}: '{score_str}'")
                                distance += 25
                                individual_scores.append(0)
                            else:
                                individual_scores.append(score)
                        
                        # Compare with ground truth
                        if meta["num_responses"] == 1:
                            if len(individual_scores) >= 1 and meta.get("helpfulness_1") is not None:
                                distance += self.distance_abs(individual_scores[0], meta["helpfulness_1"])
                            else:
                                distance += 50
                                
                        elif meta["num_responses"] == 2:
                            if len(individual_scores) >= 2:
                                if meta.get("helpfulness_1") is not None:
                                    distance += self.distance_abs(individual_scores[0], meta["helpfulness_1"])
                                if meta.get("helpfulness_2") is not None:
                                    distance += self.distance_abs(individual_scores[1], meta["helpfulness_2"])
                            else:
                                error_details.append(f"Expected 2 scores but got {len(individual_scores)}")
                                distance += 50
>>>>>>> 304bdaf3
                
                # Handle ranking score for 2-response cases
                if meta["num_responses"] == 2:
                    if not has_ranking_score:
                        error_details.append("Missing ranking score section")
                        distance += 50
                    else:
                        # Extract preference ranking score
                        ranking_section = assistant_response.split("[The Begin of Ranking Score]")[1].split("[The End of Ranking Score]")[0]
                        ranking_text = self.extract_answer(ranking_section)
                        
                        if ranking_text is None:
                            error_details.append("Failed to extract ranking score from boxed format")
                            distance += 50
                        else:
                            ranking_score = self.parse_score_value(ranking_text)
                            if ranking_score is None:
                                error_details.append(f"Failed to parse ranking score: '{ranking_text}'")
                                distance += 50
                            elif meta.get("preference_ranking") is not None:
                                distance += self.distance_abs(ranking_score, meta["preference_ranking"])
                
            except Exception as e:
<<<<<<< HEAD
                logging.error(f"Error verifying response: {assistant_response}")
                logging.error(f"Error: {e}")
                distance = 100


            reward = -distance
            print("Metadata: ", meta)
            print("Reward: ", reward)
            print("assistant_response: ", assistant_response)
=======
                logging.error(f"Error processing response: {str(e)}")
                logging.error(f"Response content: {assistant_response[:500]}...")  # Log first 500 chars
                error_details.append(f"Exception: {str(e)}")
                distance = 100

            # Calculate reward (negative distance)
            reward = -distance
            print("reward: ", reward)
            
            # Debug logging
            if distance > 0:
                logging.debug(f"Distance: {distance}, Errors: {error_details}")
                logging.debug(f"Metadata: {meta}")
                if len(assistant_response) < 1000:
                    logging.debug(f"Full response: {assistant_response}")
>>>>>>> 304bdaf3

            rewards.append(float(reward))
            observations.append({
                "role": "environment",
                "content": f"GenRM evaluation complete. Distance: {distance}, Reward: {reward}"
            })
        
        rewards_tensor = torch.tensor(rewards, dtype=torch.float32)
        terminateds = torch.ones_like(rewards_tensor, dtype=torch.bool)
        
        return EnvironmentReturn(
            observations=observations,
            metadata=metadata,
            next_stop_strings=[None] * len(message_log_batch),
            rewards=rewards_tensor,
            terminateds=terminateds,
        )
    
    def global_post_process_and_metrics(self, batch: BatchedDataDict) -> tuple[BatchedDataDict, dict]:
        """Post processing and metrics calculation."""
        rewards = batch.get("rewards", torch.tensor([]))
        num_samples = len(batch.get("idx", []))
<<<<<<< HEAD
    
        if len(rewards) == 0:
            return batch, {}
    
        mean_reward = rewards.mean().item() if "rewards" in batch else 0.0
        perfect_pred = (rewards == 0).float().mean().item()  # Exact matches

        metrics = {
            "mean_reward": mean_reward,
            "perfect_pred_rate": perfect_pred,
=======
        
        if len(rewards) == 0:
            return batch, {}
        
        # Convert rewards to numpy for easier computation
        rewards_np = rewards.numpy() if hasattr(rewards, 'numpy') else np.array(rewards)
        
        # Calculate metrics
        mean_reward = float(np.mean(rewards_np))
        perfect_pred = float(np.mean(rewards_np == 0))  # Distance 0 = perfect
        good_pred = float(np.mean(rewards_np >= -10))  # Distance <= 10 = good
        
        metrics = {
            "mean_reward": mean_reward,
            "mean_distance": -mean_reward,  # Since reward = -distance
            "perfect_pred_rate": perfect_pred,
            "good_pred_rate": good_pred,
>>>>>>> 304bdaf3
            "num_samples": num_samples,
        }
        
        return batch, metrics
    
    def shutdown(self):
        """Clean up resources."""
        pass<|MERGE_RESOLUTION|>--- conflicted
+++ resolved
@@ -55,14 +55,7 @@
                     return string[start_idx + 1:i].strip()
             i += 1
 
-<<<<<<< HEAD
-        if right_brace_idx is None:
-            retval = None
-        else:
-            retval = string[idx : right_brace_idx + 1]
-=======
         return None
->>>>>>> 304bdaf3
 
     def parse_score_value(self, score_str: str) -> Optional[int]:
         """Parse a score value from a string, handling various formats."""
@@ -87,12 +80,7 @@
                 
         return None
 
-<<<<<<< HEAD
-
-    def distance_abs(self, a: str, b: int) -> int:
-=======
     def distance_abs(self, predicted: Any, ground_truth: Any) -> int:
->>>>>>> 304bdaf3
         """Calculate absolute distance between predicted and ground truth."""
         try:
             # Handle None values
@@ -130,35 +118,11 @@
                     assistant_response = msg["content"]
                     break
 
-
             distance = 0
             error_details = []
             print(assistant_response)
 
             try:
-<<<<<<< HEAD
-                # get individual helpfulness scores
-                indidual_scores_paragraph = assistant_response.split("[The Begin of Individual Scores]")[-1].split("[The End of Individual Scores]")[0]
-                individual_scores = self.extract_answer(indidual_scores_paragraph).split(",")
-                if meta["num_responses"] == 1:
-                    gt_individual = meta["helpfulness_1"] 
-                    distance = self.distance_abs(individual_scores[0], gt_individual)
-                elif meta["num_responses"] == 2:
-                    gt_individual_1 = meta.get("helpfulness_1", None)
-                    gt_individual_2 = meta.get("helpfulness_2", None)
-                    distance = 0
-                    if gt_individual_1 is not None and gt_individual_2 is not None:
-                        distance = self.distance_abs(individual_scores[0], gt_individual_1) + self.distance_abs(individual_scores[1], gt_individual_2)
-
-                    # get preference ranking score
-                    preference_ranking_paragraph = assistant_response.split("[The Begin of Ranking Score]")[-1].split("[The End of Ranking Score]")[0]
-                    preference_ranking = self.extract_answer(preference_ranking_paragraph)
-                    gt_preference_ranking = meta["preference_ranking"]
-                    distance += self.distance_abs(preference_ranking, gt_preference_ranking)
-
-                else:
-                    raise ValueError(f"Unsupported number of responses for genrm: {meta['num_responses']}")
-=======
                 # Check if response contains expected sections
                 has_individual_scores = "[The Begin of Individual Scores]" in assistant_response and "[The End of Individual Scores]" in assistant_response
                 has_ranking_score = "[The Begin of Ranking Score]" in assistant_response and "[The End of Ranking Score]" in assistant_response
@@ -204,7 +168,6 @@
                             else:
                                 error_details.append(f"Expected 2 scores but got {len(individual_scores)}")
                                 distance += 50
->>>>>>> 304bdaf3
                 
                 # Handle ranking score for 2-response cases
                 if meta["num_responses"] == 2:
@@ -228,17 +191,6 @@
                                 distance += self.distance_abs(ranking_score, meta["preference_ranking"])
                 
             except Exception as e:
-<<<<<<< HEAD
-                logging.error(f"Error verifying response: {assistant_response}")
-                logging.error(f"Error: {e}")
-                distance = 100
-
-
-            reward = -distance
-            print("Metadata: ", meta)
-            print("Reward: ", reward)
-            print("assistant_response: ", assistant_response)
-=======
                 logging.error(f"Error processing response: {str(e)}")
                 logging.error(f"Response content: {assistant_response[:500]}...")  # Log first 500 chars
                 error_details.append(f"Exception: {str(e)}")
@@ -254,7 +206,6 @@
                 logging.debug(f"Metadata: {meta}")
                 if len(assistant_response) < 1000:
                     logging.debug(f"Full response: {assistant_response}")
->>>>>>> 304bdaf3
 
             rewards.append(float(reward))
             observations.append({
@@ -277,18 +228,6 @@
         """Post processing and metrics calculation."""
         rewards = batch.get("rewards", torch.tensor([]))
         num_samples = len(batch.get("idx", []))
-<<<<<<< HEAD
-    
-        if len(rewards) == 0:
-            return batch, {}
-    
-        mean_reward = rewards.mean().item() if "rewards" in batch else 0.0
-        perfect_pred = (rewards == 0).float().mean().item()  # Exact matches
-
-        metrics = {
-            "mean_reward": mean_reward,
-            "perfect_pred_rate": perfect_pred,
-=======
         
         if len(rewards) == 0:
             return batch, {}
@@ -306,7 +245,6 @@
             "mean_distance": -mean_reward,  # Since reward = -distance
             "perfect_pred_rate": perfect_pred,
             "good_pred_rate": good_pred,
->>>>>>> 304bdaf3
             "num_samples": num_samples,
         }
         
